--- conflicted
+++ resolved
@@ -110,7 +110,6 @@
     - Explain rationale for each refinement
     - **WAIT for explicit user approval before updating**
 
-<<<<<<< HEAD
 11. **Create a child Work Item in Azure DevOps**
     - IF user approves:
       * Call `mcp_azure-devops_wit_create_work_item` with:
@@ -119,15 +118,6 @@
         - title: "Implement customer search feature"
         - description: "Create a search feature for customers"
         - parent: work item ID
-=======
-11. **Create a linked Work Item in Azure DevOps**
-    - IF user approves:
-      * Call `mcp_azure-devops_wit_update_work_item` with:
-        - id: work item ID
-        - work item type: Improvment
-        - updates: array of field updates
-          * `/fields/System.Description` with refined description
->>>>>>> eacbdb95
           * `/fields/Microsoft.VSTS.Common.AcceptanceCriteria` with criteria
           * `/fields/System.Tags` to add "Refined" tag
       * Confirm update successful
@@ -185,11 +175,7 @@
    - Add acceptance criteria for performance (<500ms)
    - List files to modify: CustomerController.cs, CustomerQueries.cs, etc.
 7. Present to user → user approves
-<<<<<<< HEAD
 8. Create child work item with refined content
-=======
-8. Create a linked work item of type Improvment with refined content
->>>>>>> eacbdb95
 9. Add comment documenting refinement process
 ```
 
